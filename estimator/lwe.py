--- conflicted
+++ resolved
@@ -117,7 +117,6 @@
 
             >>> from estimator import *
             >>> _ = lwe.estimate(Kyber512)
-<<<<<<< HEAD
             arora-gb             :: rop: ≈2^inf, dreg: 25, mem: ≈2^106.3, t: 3, m: ≈2^inf, tag: arora-gb, ↻: ≈2^inf, ζ: 480
             bkw                  :: rop: ≈2^178.8, m: ≈2^166.8, mem: ≈2^167.8, b: 14, t1: 0, t2: 16, ℓ: 13, #cod: 448, ...
             usvp                 :: rop: ≈2^143.8, red: ≈2^143.8, δ: 1.003941, β: 406, d: 998, tag: usvp
@@ -126,16 +125,6 @@
             bdd_mitm_hybrid      :: rop: ≈2^290.9, red: ≈2^290.9, svp: ≈2^167.3, β: 405, η: 2, ζ: 0, |S|: 1, d: 1025, ...
             dual                 :: rop: ≈2^150.8, mem: ≈2^81.0, m: 512, β: 431, d: 1024, ↻: 1, tag: dual
             dual_hybrid          :: rop: ≈2^145.7, mem: ≈2^142.2, m: 512, β: 412, d: 1001, ↻: 1, ζ: 23, tag: dual_hybrid
-=======
-            arora-gb             :: rop: ≈2^inf, dreg: 25, mem: ≈2^106.3, t: 3, m: ≈2^inf, tag: arora-gb, ↻: ≈2^inf, ...
-            bkw                  :: rop: ≈2^178.8, m: ≈2^166.8, mem: ≈2^167.8, b: 14, t1: 0, t2: 16, ℓ: 13, ...
-            usvp                 :: rop: ≈2^150.4, red: ≈2^150.4, δ: 1.003941, β: 406, d: 998, tag: usvp
-            bdd                  :: rop: ≈2^146.9, red: ≈2^146.3, svp: ≈2^145.4, β: 391, η: 421, d: 1013, tag: bdd
-            bdd_hybrid           :: rop: ≈2^146.9, red: ≈2^146.3, svp: ≈2^145.4, β: 391, η: 421, ζ: 0, |S|: 1, ...
-            bdd_mitm_hybrid      :: rop: ≈2^260.6, red: ≈2^259.7, svp: ≈2^259.4, β: 405, η: 2, ζ: 111, |S|: ≈2^259.8...
-            dual                 :: rop: ≈2^157.4, mem: ≈2^81.0, m: 512, β: 431, d: 1024, ↻: 1, tag: dual
-            dual_hybrid          :: rop: ≈2^151.7, mem: ≈2^147.5, m: 512, β: 410, d: 999, ↻: 1, ζ: 25, tag: dual_hybrid
->>>>>>> 6d17d45b
 
         """
         from sage.all import oo
